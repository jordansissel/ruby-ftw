--- conflicted
+++ resolved
@@ -1,9 +1,5 @@
 require "ftw/namespace"
 
 module FTW
-<<<<<<< HEAD
-  VERSION = "0.0.4"
-=======
   VERSION = "0.0.6"
->>>>>>> b649df33
 end